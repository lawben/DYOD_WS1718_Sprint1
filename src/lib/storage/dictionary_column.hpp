#pragma once

#include <algorithm>
#include <limits>
#include <memory>
#include <string>
#include <utility>
#include <vector>

#include "all_type_variant.hpp"
#include "fitted_attribute_vector.hpp"
#include "type_cast.hpp"
#include "types.hpp"
#include "utils/assert.hpp"
#include "utils/performance_warning.hpp"
#include "value_column.hpp"

namespace opossum {

class BaseAttributeVector;
class BaseColumn;

// Even though ValueIDs do not have to use the full width of ValueID (uint32_t), this will also work for smaller ValueID
// types (uint8_t, uint16_t) since after a down-cast INVALID_VALUE_ID will look like their numeric_limit::max()
constexpr ValueID INVALID_VALUE_ID{std::numeric_limits<ValueID::base_type>::max()};

// Dictionary is a specific column type that stores all its values in a vector
template <typename T>
class DictionaryColumn : public BaseColumn {
 public:
  /**
   * Creates a Dictionary column from a given value column.
   */
  explicit DictionaryColumn(const std::shared_ptr<BaseColumn>& base_column);

  // SEMINAR INFORMATION: Since most of these methods depend on the template parameter, you will have to implement
  // the DictionaryColumn in this file. Replace the method signatures with actual implementations.

  // return the value at a certain position. If you want to write efficient operators, back off!
  const AllTypeVariant operator[](const size_t i) const override;

  // return the value at a certain position.
  const T get(const size_t i) const;

  // dictionary columns are immutable
  void append(const AllTypeVariant&) override;

  // returns an underlying dictionary
  std::shared_ptr<const std::vector<T>> dictionary() const;

  // returns an underlying data structure
  std::shared_ptr<const BaseAttributeVector> attribute_vector() const;

  // return the value represented by a given ValueID
  const T& value_by_value_id(ValueID value_id) const;

  // returns the first value ID that refers to a value >= the search value
  // returns INVALID_VALUE_ID if all values are smaller than the search value
  ValueID lower_bound(const T value) const;

  // same as lower_bound(T), but accepts an AllTypeVariant
  ValueID lower_bound(const AllTypeVariant& value) const;

  // returns the first value ID that refers to a value > the search value
  // returns INVALID_VALUE_ID if all values are smaller than or equal to the search value
  ValueID upper_bound(const T value) const;

  // same as upper_bound(T), but accepts an AllTypeVariant
  ValueID upper_bound(const AllTypeVariant& value) const;

  // return the number of unique_values (dictionary entries)
  size_t unique_values_count() const;

  // return the number of entries
  size_t size() const override;

 protected:
  std::shared_ptr<BaseAttributeVector> _create_fitted_vector(const size_t size);

  std::shared_ptr<std::vector<T>> _dictionary;
  std::shared_ptr<BaseAttributeVector> _attribute_vector;
};

template <typename T>
DictionaryColumn<T>::DictionaryColumn(const std::shared_ptr<BaseColumn>& base_column)
    : _dictionary(nullptr), _attribute_vector(nullptr) {
  DebugAssert(base_column, "No base column provided");

  const auto value_column = std::dynamic_pointer_cast<ValueColumn<T>>(base_column);

  Assert(value_column, "Bad column type provided");

  const auto& values = value_column->values();
  _dictionary = std::make_shared<std::vector<T>>(values.begin(), values.end());
  std::sort(_dictionary->begin(), _dictionary->end());

  const auto unique_end = std::unique(_dictionary->begin(), _dictionary->end());
  const auto new_size = std::distance(_dictionary->begin(), unique_end);

  _dictionary->resize(new_size);
  _attribute_vector = _create_fitted_vector(values.size());

<<<<<<< HEAD
  for (auto row = 0u; row < sorted_values.size(); ++row) {
    auto dictionary_entry = std::lower_bound(_dictionary->begin(), _dictionary->end(), value_column->values().at(row));
    DebugAssert(*dictionary_entry == value_column->values().at(row), "Value was not found in dictionary just created");
=======
  for (auto row = 0u; row < values.size(); ++row) {
    const auto dictionary_entry = std::lower_bound(_dictionary->begin(), _dictionary->end(), values[row]);
    DebugAssert(*dictionary_entry == values[row], "Value was not found in dictionary just created");
>>>>>>> 7c2965d6
    _attribute_vector->set(row, static_cast<ValueID>(dictionary_entry - _dictionary->begin()));
  }
}

template <typename T>
const AllTypeVariant DictionaryColumn<T>::operator[](const size_t i) const {
  PerformanceWarning("operator[] used");
  auto value_id = _attribute_vector->get(i);
  return _dictionary->at(value_id);
}

template <typename T>
const T DictionaryColumn<T>::get(const size_t i) const {
  auto value_id = _attribute_vector->get(i);
  return _dictionary->at(value_id);
}

template <typename T>
void DictionaryColumn<T>::append(const AllTypeVariant&) {
  throw std::logic_error("Dictionary columns are immutable!");
}

template <typename T>
std::shared_ptr<const std::vector<T>> DictionaryColumn<T>::dictionary() const {
  return _dictionary;
}

template <typename T>
std::shared_ptr<const BaseAttributeVector> DictionaryColumn<T>::attribute_vector() const {
  return _attribute_vector;
}

template <typename T>
const T& DictionaryColumn<T>::value_by_value_id(ValueID value_id) const {
  return _dictionary->at(value_id);
}

template <typename T>
ValueID DictionaryColumn<T>::lower_bound(const T value) const {
  DebugAssert(_dictionary, "Dictionary pointer is empty");
  auto lower_bound_it = std::lower_bound(_dictionary->begin(), _dictionary->end(), value);
  if (lower_bound_it == _dictionary->end()) return INVALID_VALUE_ID;
  return ValueID(lower_bound_it - _dictionary->begin());
}

template <typename T>
ValueID DictionaryColumn<T>::lower_bound(const AllTypeVariant& value) const {
  auto casted_value = type_cast<T>(value);
  return lower_bound(casted_value);
}

template <typename T>
ValueID DictionaryColumn<T>::upper_bound(const T value) const {
  DebugAssert(_dictionary, "Dictionary pointer is empty");
  auto upper_bound_it = std::upper_bound(_dictionary->begin(), _dictionary->end(), value);
  if (upper_bound_it == _dictionary->end()) return INVALID_VALUE_ID;
  return ValueID(upper_bound_it - _dictionary->begin());
}

template <typename T>
ValueID DictionaryColumn<T>::upper_bound(const AllTypeVariant& value) const {
  auto casted_value = type_cast<T>(value);
  return upper_bound(type_cast<T>(casted_value));
}

template <typename T>
size_t DictionaryColumn<T>::unique_values_count() const {
  return _dictionary->size();
}

template <typename T>
size_t DictionaryColumn<T>::size() const {
  return _attribute_vector->size();
}

template <typename T>
std::shared_ptr<BaseAttributeVector> DictionaryColumn<T>::_create_fitted_vector(const size_t size) {
  auto unique_count = dictionary()->size();

  if (unique_count < std::numeric_limits<uint8_t>::max()) {
    return std::make_shared<FittedAttributeVector<uint8_t>>(size);
  } else if (unique_count < std::numeric_limits<uint16_t>::max()) {
    return std::make_shared<FittedAttributeVector<uint16_t>>(size);
  }

  Assert(unique_count < std::numeric_limits<uint32_t>::max(), "Too many unique values (> 2^32)");
  return std::make_shared<FittedAttributeVector<uint32_t>>(size);
}

}  // namespace opossum<|MERGE_RESOLUTION|>--- conflicted
+++ resolved
@@ -100,15 +100,9 @@
   _dictionary->resize(new_size);
   _attribute_vector = _create_fitted_vector(values.size());
 
-<<<<<<< HEAD
-  for (auto row = 0u; row < sorted_values.size(); ++row) {
-    auto dictionary_entry = std::lower_bound(_dictionary->begin(), _dictionary->end(), value_column->values().at(row));
-    DebugAssert(*dictionary_entry == value_column->values().at(row), "Value was not found in dictionary just created");
-=======
   for (auto row = 0u; row < values.size(); ++row) {
     const auto dictionary_entry = std::lower_bound(_dictionary->begin(), _dictionary->end(), values[row]);
     DebugAssert(*dictionary_entry == values[row], "Value was not found in dictionary just created");
->>>>>>> 7c2965d6
     _attribute_vector->set(row, static_cast<ValueID>(dictionary_entry - _dictionary->begin()));
   }
 }
