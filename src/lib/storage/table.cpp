#include "table.hpp"

#include <algorithm>
#include <iomanip>
#include <limits>
#include <memory>
#include <numeric>
#include <string>
#include <utility>
#include <vector>

#include "dictionary_column.hpp"
#include "value_column.hpp"

#include "resolve_type.hpp"
#include "types.hpp"
#include "utils/assert.hpp"

namespace opossum {

Table::Table(const uint32_t chunk_size) : _chunks(), _column_names(), _column_types(), _max_chunk_size(chunk_size) {
  create_new_chunk();
}

void Table::add_column_definition(const std::string& name, const std::string& type) {
  // The purpose of this method is to alter the column definition
  // *without* touching the existing columns/chunks.
  // As such, it can produce a situation where the column definition no longer
  // matches the existing columns contained in the chunks.

  _column_names.emplace_back(name);
  _column_types.emplace_back(type);
}

void Table::add_column(const std::string& name, const std::string& type) {
  DebugAssert(row_count() == 0, "cannot add columns to a non-empty table");
  add_column_definition(name, type);
  for (auto& chunk : _chunks) {
    chunk.add_column(make_shared_by_column_type<BaseColumn, ValueColumn>(type));
  }
}

void Table::append(std::vector<AllTypeVariant> values) {
  if (_max_chunk_size > 0 && _chunks.back().size() >= _max_chunk_size) {
    create_new_chunk();
  }

  _chunks.back().append(values);
}

void Table::create_new_chunk() {
  Chunk new_chunk;
  for (auto& column_type : _column_types) {
    new_chunk.add_column(make_shared_by_column_type<BaseColumn, ValueColumn>(column_type));
  }
  _chunks.emplace_back(std::move(new_chunk));
}

uint16_t Table::col_count() const { return _chunks.front().col_count(); }

uint64_t Table::row_count() const {
  auto row_count = 0ul;
  for (const auto& chunk : _chunks) {
    row_count += chunk.size();
  }
  return row_count;
}

ChunkID Table::chunk_count() const { return static_cast<ChunkID>(_chunks.size()); }

ColumnID Table::column_id_by_name(const std::string& column_name) const {
  auto it = std::find(_column_names.begin(), _column_names.end(), column_name);

  if (it != _column_names.end()) return ColumnID{it - _column_names.begin()};

  throw std::runtime_error("Column not found");
}

uint32_t Table::chunk_size() const { return _max_chunk_size; }

const std::vector<std::string>& Table::column_names() const { return _column_names; }

const std::string& Table::column_name(ColumnID column_id) const { return _column_names.at(column_id); }

const std::string& Table::column_type(ColumnID column_id) const { return _column_types.at(column_id); }

Chunk& Table::get_chunk(ChunkID chunk_id) { return _chunks.at(chunk_id); }

const Chunk& Table::get_chunk(ChunkID chunk_id) const { return _chunks.at(chunk_id); }

<<<<<<< HEAD
void Table::compress_chunk(ChunkID chunk_id) {
  const auto& uncompressed_chunk = get_chunk(chunk_id);
  Chunk compressed_chunk;

  for (ColumnID column_id{0}; column_id < uncompressed_chunk.col_count(); ++column_id) {
    compressed_chunk.add_column(make_shared_by_column_type<BaseColumn, DictionaryColumn>(
        column_type(column_id), uncompressed_chunk.get_column(column_id)));
  }

  _chunks[chunk_id] = std::move(compressed_chunk);
}
=======
void emplace_chunk(Chunk chunk) {
  // Implementation goes here
}

void Table::compress_chunk(ChunkID chunk_id) { throw std::runtime_error("TODO"); }
>>>>>>> 9a90f7f1

}  // namespace opossum<|MERGE_RESOLUTION|>--- conflicted
+++ resolved
@@ -88,7 +88,10 @@
 
 const Chunk& Table::get_chunk(ChunkID chunk_id) const { return _chunks.at(chunk_id); }
 
-<<<<<<< HEAD
+void emplace_chunk(Chunk chunk) {
+  // Implementation goes here
+}
+
 void Table::compress_chunk(ChunkID chunk_id) {
   const auto& uncompressed_chunk = get_chunk(chunk_id);
   Chunk compressed_chunk;
@@ -100,12 +103,5 @@
 
   _chunks[chunk_id] = std::move(compressed_chunk);
 }
-=======
-void emplace_chunk(Chunk chunk) {
-  // Implementation goes here
-}
-
-void Table::compress_chunk(ChunkID chunk_id) { throw std::runtime_error("TODO"); }
->>>>>>> 9a90f7f1
 
 }  // namespace opossum