--- conflicted
+++ resolved
@@ -20,259 +20,39 @@
 
 namespace opossum {
 
-class OperatorsTableScanTest : public BaseTest {
- protected:
-  void SetUp() override {
-    _table_wrapper = std::make_shared<TableWrapper>(load_table("src/test/tables/int_float.tbl", 2));
-    _table_wrapper->execute();
-
-    std::shared_ptr<Table> test_even_dict = std::make_shared<Table>(5);
-    test_even_dict->add_column("a", "int");
-    test_even_dict->add_column("b", "int");
-    for (int i = 0; i <= 24; i += 2) test_even_dict->append({i, 100 + i});
-
-    test_even_dict->compress_chunk(ChunkID(0));
-    test_even_dict->compress_chunk(ChunkID(1));
-
-    _table_wrapper_even_dict = std::make_shared<TableWrapper>(std::move(test_even_dict));
-    _table_wrapper_even_dict->execute();
-  }
-
-  std::shared_ptr<TableWrapper> get_table_op_part_dict() {
-    auto table = std::make_shared<Table>(5);
-    table->add_column("a", "int");
-    table->add_column("b", "float");
-
-    for (int i = 1; i < 20; ++i) {
-      table->append({i, 100.1 + i});
-    }
-
-    table->compress_chunk(ChunkID(0));
-    table->compress_chunk(ChunkID(1));
-
-    auto table_wrapper = std::make_shared<TableWrapper>(table);
-    table_wrapper->execute();
-
-<<<<<<< HEAD
-    return table_wrapper;
-  }
-
-  std::shared_ptr<TableWrapper> get_table_op_with_n_dict_entries(const int num_entries) {
-    // Set up dictionary encoded table with a dictionary consisting of num_entries entries.
-    auto table = std::make_shared<opossum::Table>(0);
-    table->add_column("a", "int");
-    table->add_column("b", "float");
-
-    for (int i = 0; i <= num_entries; i++) {
-      table->append({i, 100.0f + i});
-    }
-
-    table->compress_chunk(ChunkID(0));
-
-    auto table_wrapper = std::make_shared<opossum::TableWrapper>(std::move(table));
-    table_wrapper->execute();
-    return table_wrapper;
-  }
-
-  void ASSERT_COLUMN_EQ(std::shared_ptr<const Table> table, const ColumnID& column_id,
-                        std::vector<AllTypeVariant> expected) {
-    for (auto chunk_id = ChunkID{0u}; chunk_id < table->chunk_count(); ++chunk_id) {
-      const auto& chunk = table->get_chunk(chunk_id);
-
-      for (auto chunk_offset = ChunkOffset{0u}; chunk_offset < chunk.size(); ++chunk_offset) {
-        const auto& column = *chunk.get_column(column_id);
-
-        const auto found_value = column[chunk_offset];
-        const auto comparator = [found_value](const AllTypeVariant expected_value) {
-          // returns equivalency, not equality to simulate std::multiset.
-          // multiset cannot be used because it triggers a compiler / lib bug when built in CI
-          return !(found_value < expected_value) && !(expected_value < found_value);
-        };
-
-        auto search = std::find_if(expected.begin(), expected.end(), comparator);
-
-        ASSERT_TRUE(search != expected.end());
-        expected.erase(search);
-      }
-    }
-
-    ASSERT_EQ(expected.size(), 0u);
-  }
-
-  std::shared_ptr<TableWrapper> _table_wrapper, _table_wrapper_even_dict;
-};
-
-TEST_F(OperatorsTableScanTest, DoubleScan) {
-  std::shared_ptr<Table> expected_result = load_table("src/test/tables/int_float_filtered.tbl", 2);
-
-  auto scan_1 = std::make_shared<TableScan>(_table_wrapper, ColumnID{0}, ScanType::OpGreaterThanEquals, 1234);
-  scan_1->execute();
-
-  auto scan_2 = std::make_shared<TableScan>(scan_1, ColumnID{1}, ScanType::OpLessThan, 457.9f);
-  scan_2->execute();
-
-  EXPECT_TABLE_EQ(scan_2->get_output(), expected_result);
-}
-
-TEST_F(OperatorsTableScanTest, EmptyResultScan) {
-  auto scan_1 = std::make_shared<TableScan>(_table_wrapper, ColumnID{0}, ScanType::OpGreaterThan, 90000);
-  scan_1->execute();
-
-  for (auto i = ChunkID{0}; i < scan_1->get_output()->chunk_count(); i++)
-    EXPECT_EQ(scan_1->get_output()->get_chunk(i).col_count(), 2u);
-}
-
-TEST_F(OperatorsTableScanTest, SingleScanReturnsCorrectRowCount) {
-  std::shared_ptr<Table> expected_result = load_table("src/test/tables/int_float_filtered2.tbl", 1);
-
-  auto scan = std::make_shared<TableScan>(_table_wrapper, ColumnID{0}, ScanType::OpGreaterThanEquals, 1234);
-  scan->execute();
-
-  EXPECT_TABLE_EQ(scan->get_output(), expected_result);
-}
-
-TEST_F(OperatorsTableScanTest, ScanOnDictColumn) {
-  // we do not need to check for a non existing value, because that happens automatically when we scan the second chunk
-
-  std::map<ScanType, std::vector<AllTypeVariant>> tests;
-  tests[ScanType::OpEquals] = {104};
-  tests[ScanType::OpNotEquals] = {100, 102, 106, 108, 110, 112, 114, 116, 118, 120, 122, 124};
-  tests[ScanType::OpLessThan] = {100, 102};
-  tests[ScanType::OpLessThanEquals] = {100, 102, 104};
-  tests[ScanType::OpGreaterThan] = {106, 108, 110, 112, 114, 116, 118, 120, 122, 124};
-  tests[ScanType::OpGreaterThanEquals] = {104, 106, 108, 110, 112, 114, 116, 118, 120, 122, 124};
-  // tests[ScanType::OpBetween] = {104, 106, 108};
-  for (const auto& test : tests) {
-    auto scan = std::make_shared<TableScan>(_table_wrapper_even_dict, ColumnID{0}, test.first, 4);
-    scan->execute();
-
-    ASSERT_COLUMN_EQ(scan->get_output(), ColumnID{1}, test.second);
-  }
-}
-
-TEST_F(OperatorsTableScanTest, ScanOnReferencedDictColumn) {
-  // we do not need to check for a non existing value, because that happens automatically when we scan the second chunk
-
-  std::map<ScanType, std::vector<AllTypeVariant>> tests;
-  tests[ScanType::OpEquals] = {104};
-  tests[ScanType::OpNotEquals] = {100, 102, 106};
-  tests[ScanType::OpLessThan] = {100, 102};
-  tests[ScanType::OpLessThanEquals] = {100, 102, 104};
-  tests[ScanType::OpGreaterThan] = {106};
-  tests[ScanType::OpGreaterThanEquals] = {104, 106};
-  //   tests[ScanType::OpBetween] = {104, 106};
-  for (const auto& test : tests) {
-    auto scan1 = std::make_shared<TableScan>(_table_wrapper_even_dict, ColumnID{1}, ScanType::OpLessThan, 108);
-    scan1->execute();
-
-    auto scan2 = std::make_shared<TableScan>(scan1, ColumnID{0}, test.first, 4);
-    scan2->execute();
-
-    ASSERT_COLUMN_EQ(scan2->get_output(), ColumnID{1}, test.second);
-  }
-}
-
-TEST_F(OperatorsTableScanTest, ScanPartiallyCompressed) {
-  std::shared_ptr<Table> expected_result = load_table("src/test/tables/int_float_seq_filtered.tbl", 2);
-
-  auto table_wrapper = get_table_op_part_dict();
-  auto scan_1 = std::make_shared<TableScan>(table_wrapper, ColumnID{0}, ScanType::OpLessThan, 10);
-  scan_1->execute();
-
-  EXPECT_TABLE_EQ(scan_1->get_output(), expected_result);
-}
-
-TEST_F(OperatorsTableScanTest, ScanOnDictColumnValueGreaterThanMaxDictionaryValue) {
-  const auto all_rows = std::vector<AllTypeVariant>{100, 102, 104, 106, 108, 110, 112, 114, 116, 118, 120, 122, 124};
-  const auto no_rows = std::vector<AllTypeVariant>{};
-
-  std::map<ScanType, std::vector<AllTypeVariant>> tests;
-  tests[ScanType::OpEquals] = no_rows;
-  tests[ScanType::OpNotEquals] = all_rows;
-  tests[ScanType::OpLessThan] = all_rows;
-  tests[ScanType::OpLessThanEquals] = all_rows;
-  tests[ScanType::OpGreaterThan] = no_rows;
-  tests[ScanType::OpGreaterThanEquals] = no_rows;
-  //   tests[ScanType::OpBetween] = no_rows;
-
-  for (const auto& test : tests) {
-    auto scan = std::make_shared<TableScan>(_table_wrapper_even_dict, ColumnID{0}, test.first, 30);
-    scan->execute();
-
-    ASSERT_COLUMN_EQ(scan->get_output(), ColumnID{1}, test.second);
-  }
-}
-
-TEST_F(OperatorsTableScanTest, ScanOnDictColumnValueLessThanMinDictionaryValue) {
-  const auto all_rows = std::vector<AllTypeVariant>{100, 102, 104, 106, 108, 110, 112, 114, 116, 118, 120, 122, 124};
-  const auto no_rows = std::vector<AllTypeVariant>{};
-
-  std::map<ScanType, std::vector<AllTypeVariant>> tests;
-  tests[ScanType::OpEquals] = no_rows;
-  tests[ScanType::OpNotEquals] = all_rows;
-  tests[ScanType::OpLessThan] = no_rows;
-  tests[ScanType::OpLessThanEquals] = no_rows;
-  tests[ScanType::OpGreaterThan] = all_rows;
-  tests[ScanType::OpGreaterThanEquals] = all_rows;
-  // tests[ScanType::OpBetween] = all_rows;
-
-  for (const auto& test : tests) {
-    auto scan = std::make_shared<TableScan>(_table_wrapper_even_dict, ColumnID{0} /* "a" */, test.first, -10);
-    scan->execute();
-
-    ASSERT_COLUMN_EQ(scan->get_output(), ColumnID{1}, test.second);
-  }
-}
-
-TEST_F(OperatorsTableScanTest, ScanOnDictColumnAroundBounds) {
-  // scanning for a value that is around the dictionary's bounds
-
-  std::map<ScanType, std::vector<AllTypeVariant>> tests;
-  tests[ScanType::OpEquals] = {100};
-  tests[ScanType::OpLessThan] = {};
-  tests[ScanType::OpLessThanEquals] = {100};
-  tests[ScanType::OpGreaterThan] = {102, 104, 106, 108, 110, 112, 114, 116, 118, 120, 122, 124};
-  tests[ScanType::OpGreaterThanEquals] = {100, 102, 104, 106, 108, 110, 112, 114, 116, 118, 120, 122, 124};
-  tests[ScanType::OpNotEquals] = {102, 104, 106, 108, 110, 112, 114, 116, 118, 120, 122, 124};
-  //   tests[ScanType::OpBetween] = {100, 102, 104, 106, 108, 110};
-
-  for (const auto& test : tests) {
-    auto scan = std::make_shared<opossum::TableScan>(_table_wrapper_even_dict, ColumnID{0}, test.first, 0);
-    scan->execute();
-
-    ASSERT_COLUMN_EQ(scan->get_output(), ColumnID{1}, test.second);
-  }
-}
-
-TEST_F(OperatorsTableScanTest, ScanWithEmptyInput) {
-  auto scan_1 = std::make_shared<opossum::TableScan>(_table_wrapper, ColumnID{0}, ScanType::OpGreaterThan, 12345);
-  scan_1->execute();
-  EXPECT_EQ(scan_1->get_output()->row_count(), static_cast<size_t>(0));
-
-  // scan_1 produced an empty result
-  auto scan_2 = std::make_shared<opossum::TableScan>(scan_1, ColumnID{1}, ScanType::OpEquals, 456.7f);
-  scan_2->execute();
-
-  EXPECT_EQ(scan_2->get_output()->row_count(), static_cast<size_t>(0));
-}
-
-TEST_F(OperatorsTableScanTest, ScanOnWideDictionaryColumn) {
-  // 2**8 + 1 values require a data type of 16bit.
-  const auto table_wrapper_dict_16 = get_table_op_with_n_dict_entries((1 << 8) + 1);
-  auto scan_1 = std::make_shared<opossum::TableScan>(table_wrapper_dict_16, ColumnID{0}, ScanType::OpGreaterThan, 200);
-  scan_1->execute();
-
-  EXPECT_EQ(scan_1->get_output()->row_count(), static_cast<size_t>(57));
-
-  // 2**16 + 1 values require a data type of 32bit.
-  const auto table_wrapper_dict_32 = get_table_op_with_n_dict_entries((1 << 16) + 1);
-  auto scan_2 =
-      std::make_shared<opossum::TableScan>(table_wrapper_dict_32, ColumnID{0}, ScanType::OpGreaterThan, 65500);
-  scan_2->execute();
-
-  EXPECT_EQ(scan_2->get_output()->row_count(), static_cast<size_t>(37));
-}
-=======
+// class OperatorsTableScanTest : public BaseTest {
+//  protected:
+//   void SetUp() override {
+//     _table_wrapper = std::make_shared<TableWrapper>(load_table("src/test/tables/int_float.tbl", 2));
+//     _table_wrapper->execute();
+
+//     std::shared_ptr<Table> test_even_dict = std::make_shared<Table>(5);
+//     test_even_dict->add_column("a", "int");
+//     test_even_dict->add_column("b", "int");
+//     for (int i = 0; i <= 24; i += 2) test_even_dict->append({i, 100 + i});
+
+//     test_even_dict->compress_chunk(ChunkID(0));
+//     test_even_dict->compress_chunk(ChunkID(1));
+
+//     _table_wrapper_even_dict = std::make_shared<TableWrapper>(std::move(test_even_dict));
+//     _table_wrapper_even_dict->execute();
+//   }
+
+//   std::shared_ptr<TableWrapper> get_table_op_part_dict() {
+//     auto table = std::make_shared<Table>(5);
+//     table->add_column("a", "int");
+//     table->add_column("b", "float");
+
+//     for (int i = 1; i < 20; ++i) {
+//       table->append({i, 100.1 + i});
+//     }
+
+//     table->compress_chunk(ChunkID(0));
+//     table->compress_chunk(ChunkID(1));
+
+//     auto table_wrapper = std::make_shared<TableWrapper>(table);
+//     table_wrapper->execute();
+
 //     return table_wrapper;
 //   }
 
@@ -486,6 +266,5 @@
 
 //   EXPECT_EQ(scan_2->get_output()->row_count(), static_cast<size_t>(37));
 // }
->>>>>>> 2e56e3e5
 
 }  // namespace opossum